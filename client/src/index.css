@import url("https://fonts.googleapis.com/css2?family=Inter:wght@300;400;500;600;700&family=Poppins:wght@500;600;700;800&display=swap");

@tailwind base;
@tailwind components;
@tailwind utilities;

/* ------------------------------------------------------------
   THEME TOKENS & UTILITIES — DARK, CONTRASTY, BOLD
   ------------------------------------------------------------ */

/* ORANGE THEME (Brand / Light) */
:root {
  --brand-primary: 24 100% 55%;
  --brand-secondary: 16 100% 65%;
  --brand-gradient: linear-gradient(135deg, #ff7a00 0%, #ff5a00 45%, #ff3c00 100%);
  --glass-bg: hsla(24, 80%, 96%, 0.78);
  --glass-border: hsla(24, 70%, 85%, 0.6);
  --button-outline: rgba(255, 122, 0, 0.2);
  --badge-outline: rgba(255, 122, 0, 0.14);
  --opaque-button-border-intensity: -4;
  --elevate-1: rgba(255, 140, 64, 0.12);
  --elevate-2: rgba(255, 118, 0, 0.2);

  --background: 28 58% 97%;
<<<<<<< HEAD
  --foreground: 22 36% 12%;
  --border: 26 35% 88%;

  --card: 28 52% 96%;
  --card-foreground: 24 38% 12%;
=======
  --foreground: 22 25% 13%;
  --border: 26 35% 88%;

  --card: 28 52% 96%;
  --card-foreground: 24 35% 12%;
>>>>>>> ee84e6a8
  --card-border: 28 40% 86%;

  --sidebar: 28 52% 95%;
  --sidebar-foreground: 24 35% 12%;
  --sidebar-border: 28 35% 84%;

  --sidebar-primary: 24 100% 55%;
  --sidebar-primary-foreground: 0 0% 100%;
  --sidebar-accent: 26 64% 90%;
  --sidebar-accent-foreground: 22 30% 20%;
  --sidebar-ring: 24 100% 55%;

  --popover: 26 52% 95%;
  --popover-foreground: 24 30% 15%;
  --popover-border: 26 40% 86%;

  --primary: 22 100% 58%;
  --primary-foreground: 0 0% 100%;
  --secondary: 28 35% 90%;
<<<<<<< HEAD
  --secondary-foreground: 24 32% 22%;
  --muted: 26 36% 92%;
  --muted-foreground: 24 26% 32%;
=======
  --secondary-foreground: 24 30% 18%;
  --muted: 26 36% 92%;
  --muted-foreground: 24 18% 40%;
>>>>>>> ee84e6a8
  --accent: 26 48% 89%;
  --accent-foreground: 24 32% 22%;
  --destructive: 0 84% 55%;
  --destructive-foreground: 0 0% 100%;
  --input: 26 40% 82%;
  --ring: 24 100% 55%;

  --chart-1: 24 100% 55%;
  --chart-2: 20 90% 62%;
  --chart-3: 18 80% 60%;
  --chart-4: 32 65% 55%;
  --chart-5: 14 70% 60%;

  --font-sans: "Inter", system-ui, -apple-system, BlinkMacSystemFont, "Segoe UI", sans-serif;
  --font-display: "Poppins", "Inter", sans-serif;
  --font-serif: "Noto Naskh Arabic", Georgia, serif;
  --font-mono: "JetBrains Mono", Menlo, monospace;
  --radius: 1.4rem;
  --shadow-2xs: 0 1px 2px 0 rgba(255, 112, 0, 0.08);
  --shadow-xs: 0 4px 10px -6px rgba(15, 23, 42, 0.18);
  --shadow-sm: 0 8px 18px -8px rgba(15, 23, 42, 0.22);
  --shadow: 0 16px 32px -16px rgba(15, 23, 42, 0.24);
  --shadow-md: 0 24px 45px -20px rgba(15, 23, 42, 0.28);
  --shadow-lg: 0 32px 65px -25px rgba(15, 23, 42, 0.32);
  --shadow-xl: 0 48px 92px -35px rgba(15, 23, 42, 0.35);
  --shadow-2xl: 0 60px 110px -45px rgba(15, 23, 42, 0.38);
  --tracking-normal: 0em;
  --spacing: 0.25rem;

  --sidebar-primary-border: hsl(
    from hsl(var(--sidebar-primary)) h s calc(l + var(--opaque-button-border-intensity)) /
      alpha
  );
  --sidebar-accent-border: hsl(
    from hsl(var(--sidebar-accent)) h s calc(l + var(--opaque-button-border-intensity)) /
      alpha
  );
  --primary-border: hsl(
    from hsl(var(--primary)) h s calc(l + var(--opaque-button-border-intensity)) /
      alpha
  );
  --secondary-border: hsl(
    from hsl(var(--secondary)) h s calc(l + var(--opaque-button-border-intensity)) /
      alpha
  );
  --muted-border: hsl(
    from hsl(var(--muted)) h s calc(l + var(--opaque-button-border-intensity)) /
      alpha
  );
  --accent-border: hsl(
    from hsl(var(--accent)) h s calc(l + var(--opaque-button-border-intensity)) /
      alpha
  );
  --destructive-border: hsl(
    from hsl(var(--destructive)) h s calc(l + var(--opaque-button-border-intensity)) /
      alpha
  );
}

.dark {
  --button-outline: rgba(255, 198, 150, 0.16);
  --badge-outline: rgba(255, 146, 64, 0.12);
  --opaque-button-border-intensity: 8;
  --elevate-1: rgba(255, 198, 150, 0.1);
  --elevate-2: rgba(255, 122, 0, 0.24);

  --background: 24 34% 10%;
  --foreground: 20 46% 92%;
  --border: 24 34% 26%;

  --card: 24 34% 14%;
  --card-foreground: 20 40% 95%;
  --card-border: 24 32% 24%;

  --sidebar: 24 34% 12%;
  --sidebar-foreground: 20 40% 95%;
  --sidebar-border: 24 32% 24%;

  --popover: 24 32% 16%;
  --popover-foreground: 24 46% 92%;
  --popover-border: 24 32% 26%;

  --primary: 20 100% 60%;
  --primary-foreground: 0 0% 8%;
  --secondary: 24 28% 24%;
  --secondary-foreground: 25 70% 92%;
  --muted: 24 24% 22%;
  --muted-foreground: 23 40% 70%;
  --accent: 24 34% 26%;
  --accent-foreground: 25 70% 92%;
  --destructive: 0 85% 63%;
  --destructive-foreground: 0 0% 10%;
  --input: 24 26% 35%;
  --ring: 24 100% 65%;

  --chart-1: 24 100% 65%;
  --chart-2: 20 90% 68%;
  --chart-3: 18 80% 64%;
  --chart-4: 32 70% 60%;
  --chart-5: 14 80% 64%;

  --shadow-2xs: 0px 1px 2px 0px rgba(8, 8, 8, 0.48);
  --shadow-xs: 0px 6px 16px -6px rgba(0, 0, 0, 0.35);
  --shadow-sm: 0px 12px 28px -12px rgba(0, 0, 0, 0.38);
  --shadow: 0px 20px 40px -18px rgba(0, 0, 0, 0.42);
  --shadow-md: 0px 28px 55px -20px rgba(0, 0, 0, 0.46);
  --shadow-lg: 0px 36px 70px -26px rgba(0, 0, 0, 0.5);
  --shadow-xl: 0px 48px 96px -30px rgba(0, 0, 0, 0.55);
  --shadow-2xl: 0px 60px 120px -38px rgba(0, 0, 0, 0.58);
}

/* ===== NEON (Dark, High-Contrast, Tech) ===== */
.neon {
  --button-outline: rgba(255, 255, 255, 0.1);
  --badge-outline: rgba(255, 255, 255, 0.06);
  --opaque-button-border-intensity: 14;
  --elevate-1: rgba(255, 255, 255, 0.07);
  --elevate-2: rgba(255, 255, 255, 0.14);

  /* DARKER BACKGROUND + CLEAR CARDS */
  --background: 250 22% 4%;
  --foreground: 0 0% 98%;
  --border: 250 18% 16%;

  --card: 250 20% 8%;
  --card-foreground: 0 0% 98%;
  --card-border: 250 18% 18%;

  --sidebar: 250 20% 10%;
  --sidebar-foreground: 0 0% 98%;
  --sidebar-border: 250 18% 20%;

  /* BOLD ELECTRIC COLORS */
  --primary: 166 100% 52%;
  --primary-foreground: 0 0% 6%;
  --secondary: 196 100% 54%;
  --secondary-foreground: 0 0% 6%;
  --accent: 302 100% 62%;
  --accent-foreground: 0 0% 6%;

  --muted: 250 10% 18%;
  --muted-foreground: 250 8% 72%;

  --destructive: 0 88% 60%;
  --destructive-foreground: 0 0% 100%;

  --popover: 250 20% 12%;
  --popover-foreground: 0 0% 98%;
  --popover-border: 250 18% 22%;

  --input: 250 16% 28%;
  --ring: 166 100% 52%;

  /* Charts */
  --chart-1: 166 100% 52%;
  --chart-2: 196 100% 54%;
  --chart-3: 302 100% 62%;
  --chart-4: 47 100% 57%;
  --chart-5: 12 100% 60%;

  /* Derived borders */
  --primary-border: hsl(
    from hsl(var(--primary)) h s calc(l + var(--opaque-button-border-intensity)) /
      alpha
  );
  --secondary-border: hsl(
    from hsl(var(--secondary)) h s
      calc(l + var(--opaque-button-border-intensity)) / alpha
  );
  --accent-border: hsl(
    from hsl(var(--accent)) h s calc(l + var(--opaque-button-border-intensity)) /
      alpha
  );
  --muted-border: hsl(
    from hsl(var(--muted)) h s calc(l + var(--opaque-button-border-intensity)) /
      alpha
  );
  --destructive-border: hsl(
    from hsl(var(--destructive)) h s
      calc(l + var(--opaque-button-border-intensity)) / alpha
  );

  --sidebar-primary: var(--primary);
  --sidebar-primary-foreground: var(--primary-foreground);
  --sidebar-primary-border: var(--primary-border);
  --sidebar-accent: var(--accent);
  --sidebar-accent-foreground: var(--accent-foreground);
  --sidebar-accent-border: var(--accent-border);
  --sidebar-ring: var(--ring);
}

/* ===== SUNSET (Bold Warm Gradienty) ===== */
.sunset {
  --button-outline: rgba(0, 0, 0, 0.1);
  --badge-outline: rgba(0, 0, 0, 0.05);
  --opaque-button-border-intensity: -4;
  --elevate-1: rgba(0, 0, 0, 0.05);
  --elevate-2: rgba(0, 0, 0, 0.1);

  --background: 18 10% 98%;
  --foreground: 18 10% 12%;
  --border: 18 12% 86%;

  --card: 18 14% 97%;
  --card-foreground: 18 10% 12%;
  --card-border: 18 12% 88%;

  --sidebar: 18 14% 96%;
  --sidebar-foreground: 18 10% 12%;
  --sidebar-border: 18 12% 86%;

  --primary: 18 96% 52%;
  --primary-foreground: 0 0% 100%;
  --secondary: 330 85% 60%;
  --secondary-foreground: 0 0% 100%;
  --accent: 260 83% 62%;
  --accent-foreground: 0 0% 100%;

  --muted: 18 10% 90%;
  --muted-foreground: 18 7% 38%;

  --destructive: 0 84% 50%;
  --destructive-foreground: 0 0% 100%;

  --popover: 18 14% 96%;
  --popover-foreground: 18 10% 12%;
  --popover-border: 18 12% 86%;

  --input: 18 14% 72%;
  --ring: 330 85% 60%;

  --chart-1: 18 96% 52%;
  --chart-2: 330 85% 60%;
  --chart-3: 260 83% 62%;
  --chart-4: 47 100% 52%;
  --chart-5: 200 100% 50%;

  --primary-border: hsl(
    from hsl(var(--primary)) h s calc(l + var(--opaque-button-border-intensity)) /
      alpha
  );
  --secondary-border: hsl(
    from hsl(var(--secondary)) h s
      calc(l + var(--opaque-button-border-intensity)) / alpha
  );
  --accent-border: hsl(
    from hsl(var(--accent)) h s calc(l + var(--opaque-button-border-intensity)) /
      alpha
  );
  --muted-border: hsl(
    from hsl(var(--muted)) h s calc(l + var(--opaque-button-border-intensity)) /
      alpha
  );
  --destructive-border: hsl(
    from hsl(var(--destructive)) h s
      calc(l + var(--opaque-button-border-intensity)) / alpha
  );

  --sidebar-primary: var(--primary);
  --sidebar-primary-foreground: var(--primary-foreground);
  --sidebar-primary-border: var(--primary-border);
  --sidebar-accent: var(--accent);
  --sidebar-accent-foreground: var(--accent-foreground);
  --sidebar-accent-border: var(--accent-border);
  --sidebar-ring: var(--ring);
}

/* Base */
@layer base {
  * {
    @apply border-border;
  }
  body {
    @apply font-sans antialiased text-foreground;
    background-color: hsl(var(--background));
    background-image: radial-gradient(
        120% 120% at 0% 0%,
        hsl(var(--accent) / 0.35),
        transparent 60%
      ),
      radial-gradient(
        140% 120% at 100% 0%,
        hsl(var(--muted) / 0.4),
        transparent 55%
      ),
      linear-gradient(180deg, hsl(var(--background)), hsl(var(--background)) 40%, hsl(var(--muted) / 0.35));
    min-height: 100vh;
    transition: background 0.6s ease, color 0.4s ease;
  }

  h1,
  h2,
  h3,
  h4 {
    font-family: var(--font-display);
    letter-spacing: -0.01em;
  }

  ::selection {
    background: rgba(255, 122, 0, 0.25);
    color: inherit;
  }
}

/* Utilities + Effects */
@layer utilities {
  input[type="search"]::-webkit-search-cancel-button {
    @apply hidden;
  }
  [contenteditable][data-placeholder]:empty::before {
    content: attr(data-placeholder);
    color: hsl(var(--muted-foreground));
    pointer-events: none;
  }

  .hover-elevate,
  .hover-elevate-2,
  .active-elevate,
  .active-elevate-2 {
    position: relative;
    z-index: 0;
  }
  .hover-elevate::after,
  .hover-elevate-2::after,
  .active-elevate::after,
  .active-elevate-2::after {
    content: "";
    position: absolute;
    inset: 0;
    border-radius: inherit;
    z-index: 1;
    pointer-events: none;
  }
  .hover-elevate:hover::after,
  .active-elevate:active::after {
    background-color: var(--elevate-1);
  }
  .hover-elevate-2:hover::after,
  .active-elevate-2:active::after {
    background-color: var(--elevate-2);
  }
  .border.hover-elevate::after,
  .border.active-elevate::after {
    inset: -1px;
  }

  .tracking-glow {
    text-shadow: 0 0 0.3rem hsl(var(--primary) / 0.55);
  }
  .gradient-text {
    background: linear-gradient(
      90deg,
      hsl(var(--primary)),
      hsl(var(--secondary)),
      hsl(var(--accent))
    );
    -webkit-background-clip: text;
    background-clip: text;
    color: transparent;
  }
  .hover-lift {
    transition: transform 0.3s cubic-bezier(0.2, 0.8, 0.2, 1), box-shadow 0.3s,
      filter 0.3s;
  }
  .hover-lift:hover {
    transform: translateY(-4px) scale(1.01);
    box-shadow: 0 24px 48px -28px rgba(255, 80, 0, 0.6), var(--shadow-md);
    filter: brightness(1.02);
  }
  .press:active {
    transform: translateY(2px) scale(0.985);
    box-shadow: inset 0 4px 14px rgba(0, 0, 0, 0.12);
  }
  .tilt-card {
    transform-style: preserve-3d;
    perspective: 800px;
  }
  .tilt-card:hover > .tilt-inner {
    transform: rotateX(5deg) rotateY(-5deg);
    transition: transform 0.3s;
  }

  .glass-panel {
    background: var(--glass-bg);
    border: 1px solid var(--glass-border);
    backdrop-filter: blur(18px);
    -webkit-backdrop-filter: blur(18px);
    box-shadow: var(--shadow-sm);
  }

  .glass-panel-dark {
    background: hsla(24, 24%, 14%, 0.82);
    border-color: hsla(24, 24%, 24%, 0.8);
    box-shadow: var(--shadow-md);
  }

  .orange-glow {
    box-shadow: 0 0 0 0 rgba(255, 90, 0, 0.2);
    transition: box-shadow 0.3s ease;
  }
  .orange-glow:hover,
  .orange-glow:focus-visible {
    box-shadow: 0 18px 36px -20px rgba(255, 90, 0, 0.55),
      0 0 0 2px rgba(255, 122, 0, 0.25);
  }

  .neumorph-soft {
    background: linear-gradient(145deg, rgba(255, 255, 255, 0.78), rgba(240, 236, 232, 0.85));
    box-shadow: inset 6px 6px 12px rgba(190, 175, 165, 0.25),
      inset -6px -6px 18px rgba(255, 255, 255, 0.9);
  }

  .ambient-backdrop {
    position: fixed;
    inset: 0;
    z-index: 0;
    pointer-events: none;
    overflow: hidden;
  }

  .ambient-gradient {
    position: absolute;
    inset: -30%;
    background: radial-gradient(
        60% 60% at 20% 20%,
        rgba(255, 162, 104, 0.28),
        transparent 65%
      ),
      radial-gradient(50% 50% at 80% 20%, rgba(255, 107, 53, 0.24), transparent 60%),
      linear-gradient(120deg, rgba(255, 215, 186, 0.18), rgba(255, 236, 218, 0.12));
    filter: blur(50px);
    animation: ambientShift 22s ease-in-out infinite alternate;
  }

  .spark-layer {
    position: absolute;
    inset: 0;
    overflow: hidden;
  }

  .spark {
    position: absolute;
    width: 8px;
    height: 8px;
    background: radial-gradient(circle, rgba(255, 200, 160, 0.9), rgba(255, 125, 0, 0));
    border-radius: 9999px;
    opacity: 0.45;
    animation: sparkFloat linear infinite, sparkTwinkle ease-in-out infinite;
  }

  .ripple-container {
    position: absolute;
    inset: 0;
    overflow: hidden;
    border-radius: inherit;
    pointer-events: none;
    z-index: 0;
  }

  .ripple-span {
    position: absolute;
    border-radius: 9999px;
    transform: translate(-50%, -50%);
    background: rgba(255, 255, 255, 0.35);
    opacity: 0.6;
    animation: rippleExpand 0.6s ease-out forwards;
    mix-blend-mode: screen;
  }

  .loading-ring {
    width: 1.5rem;
    height: 1.5rem;
    border-radius: 9999px;
    border: 3px solid rgba(255, 122, 0, 0.15);
    border-top-color: rgba(255, 86, 0, 0.85);
    animation: spin 0.8s linear infinite;
  }

  .underline-animate {
    position: relative;
  }
  .underline-animate::after {
    content: "";
    position: absolute;
    inset-inline-start: 50%;
    inset-block-end: -6px;
    width: 0;
    height: 2px;
    background: linear-gradient(90deg, #ff7a00, #ff3c00);
    border-radius: 999px;
    transition: width 0.35s ease, inset-inline-start 0.35s ease;
  }
  .underline-animate:hover::after,
  .underline-animate:focus-visible::after,
  [data-state="active"].underline-animate::after {
    width: 100%;
    inset-inline-start: 0;
  }

  [data-reveal] {
    opacity: 0;
    transform: translateY(24px);
    transition: opacity 0.8s ease, transform 0.8s ease;
  }
  .reveal-visible {
    opacity: 1 !important;
    transform: translateY(0) !important;
  }

  /* Neon page background */
.page-gradient {
    position: fixed;
    inset: 0;
    pointer-events: none;
    z-index: -1;
    background: radial-gradient(
        40% 45% at 15% 20%,
        hsl(var(--accent) / 0.25),
        transparent 60%
      ),
      radial-gradient(
        40% 50% at 85% 10%,
        hsl(var(--secondary) / 0.2),
        transparent 60%
      ),
      radial-gradient(
        50% 55% at 60% 80%,
        hsl(var(--primary) / 0.18),
        transparent 65%
      );
    filter: blur(40px);
  }
}

@keyframes ambientShift {
  0% {
    transform: scale(1) translate3d(0, 0, 0);
  }
  50% {
    transform: scale(1.05) translate3d(-2%, 1%, 0);
  }
  100% {
    transform: scale(1.08) translate3d(2%, -1%, 0);
  }
}

@keyframes sparkFloat {
  0% {
    transform: translate3d(0, 0, 0);
  }
  100% {
    transform: translate3d(0, -140px, 0);
  }
}

@keyframes sparkTwinkle {
  0%,
  100% {
    opacity: 0.1;
  }
  50% {
    opacity: 0.5;
  }
}

@keyframes rippleExpand {
  0% {
    width: 0;
    height: 0;
    opacity: 0.35;
  }
  100% {
    width: 420px;
    height: 420px;
    opacity: 0;
  }
}

@keyframes wiggle {
  0% {
    transform: translateX(0);
  }
  25% {
    transform: translateX(-4px);
  }
  50% {
    transform: translateX(4px);
  }
  75% {
    transform: translateX(-2px);
  }
  100% {
    transform: translateX(0);
  }
}

@keyframes successPulse {
  0% {
    transform: scale(1);
  }
  50% {
    transform: scale(1.02);
  }
  100% {
    transform: scale(1);
  }
}

@keyframes spin {
  from {
    transform: rotate(0deg);
  }
  to {
    transform: rotate(360deg);
  }
}<|MERGE_RESOLUTION|>--- conflicted
+++ resolved
@@ -22,19 +22,13 @@
   --elevate-2: rgba(255, 118, 0, 0.2);
 
   --background: 28 58% 97%;
-<<<<<<< HEAD
+  /* kept from codex */
   --foreground: 22 36% 12%;
   --border: 26 35% 88%;
 
   --card: 28 52% 96%;
+  /* kept from codex */
   --card-foreground: 24 38% 12%;
-=======
-  --foreground: 22 25% 13%;
-  --border: 26 35% 88%;
-
-  --card: 28 52% 96%;
-  --card-foreground: 24 35% 12%;
->>>>>>> ee84e6a8
   --card-border: 28 40% 86%;
 
   --sidebar: 28 52% 95%;
@@ -54,15 +48,11 @@
   --primary: 22 100% 58%;
   --primary-foreground: 0 0% 100%;
   --secondary: 28 35% 90%;
-<<<<<<< HEAD
+  /* kept from codex */
   --secondary-foreground: 24 32% 22%;
   --muted: 26 36% 92%;
+  /* kept from codex */
   --muted-foreground: 24 26% 32%;
-=======
-  --secondary-foreground: 24 30% 18%;
-  --muted: 26 36% 92%;
-  --muted-foreground: 24 18% 40%;
->>>>>>> ee84e6a8
   --accent: 26 48% 89%;
   --accent-foreground: 24 32% 22%;
   --destructive: 0 84% 55%;
@@ -573,7 +563,7 @@
   }
 
   /* Neon page background */
-.page-gradient {
+  .page-gradient {
     position: fixed;
     inset: 0;
     pointer-events: none;
@@ -598,84 +588,41 @@
 }
 
 @keyframes ambientShift {
-  0% {
-    transform: scale(1) translate3d(0, 0, 0);
-  }
-  50% {
-    transform: scale(1.05) translate3d(-2%, 1%, 0);
-  }
-  100% {
-    transform: scale(1.08) translate3d(2%, -1%, 0);
-  }
+  0% { transform: scale(1) translate3d(0, 0, 0); }
+  50% { transform: scale(1.05) translate3d(-2%, 1%, 0); }
+  100% { transform: scale(1.08) translate3d(2%, -1%, 0); }
 }
 
 @keyframes sparkFloat {
-  0% {
-    transform: translate3d(0, 0, 0);
-  }
-  100% {
-    transform: translate3d(0, -140px, 0);
-  }
+  0% { transform: translate3d(0, 0, 0); }
+  100% { transform: translate3d(0, -140px, 0); }
 }
 
 @keyframes sparkTwinkle {
-  0%,
-  100% {
-    opacity: 0.1;
-  }
-  50% {
-    opacity: 0.5;
-  }
+  0%, 100% { opacity: 0.1; }
+  50% { opacity: 0.5; }
 }
 
 @keyframes rippleExpand {
-  0% {
-    width: 0;
-    height: 0;
-    opacity: 0.35;
-  }
-  100% {
-    width: 420px;
-    height: 420px;
-    opacity: 0;
-  }
+  0% { width: 0; height: 0; opacity: 0.35; }
+  100% { width: 420px; height: 420px; opacity: 0; }
 }
 
 @keyframes wiggle {
-  0% {
-    transform: translateX(0);
-  }
-  25% {
-    transform: translateX(-4px);
-  }
-  50% {
-    transform: translateX(4px);
-  }
-  75% {
-    transform: translateX(-2px);
-  }
-  100% {
-    transform: translateX(0);
-  }
+  0% { transform: translateX(0); }
+  25% { transform: translateX(-4px); }
+  50% { transform: translateX(4px); }
+  75% { transform: translateX(-2px); }
+  100% { transform: translateX(0); }
 }
 
 @keyframes successPulse {
-  0% {
-    transform: scale(1);
-  }
-  50% {
-    transform: scale(1.02);
-  }
-  100% {
-    transform: scale(1);
-  }
+  0% { transform: scale(1); }
+  50% { transform: scale(1.02); }
+  100% { transform: scale(1); }
 }
 
 @keyframes spin {
-  from {
-    transform: rotate(0deg);
-  }
-  to {
-    transform: rotate(360deg);
-  }
+  from { transform: rotate(0deg); }
+  to   { transform: rotate(360deg); }
 }