import * as React from "react"
import * as TabsPrimitive from "@radix-ui/react-tabs"

import { cn } from "@/lib/utils"

const Tabs = TabsPrimitive.Root

const TabsList = React.forwardRef<
  React.ElementRef<typeof TabsPrimitive.List>,
  React.ComponentPropsWithoutRef<typeof TabsPrimitive.List>
>(({ className, ...props }, ref) => (
  <TabsPrimitive.List
    ref={ref}
    className={cn(
<<<<<<< HEAD
      "inline-flex h-12 w-full items-center justify-center rounded-full border border-white/70 bg-white/80 p-1 text-muted-foreground shadow-[0_16px_30px_-24px_rgba(255,90,0,0.4)] backdrop-blur-xl dark:border-white/10 dark:bg-white/5",
=======
      "inline-flex h-12 items-center justify-center rounded-full bg-white/40 p-1 text-muted-foreground shadow-[0_16px_30px_-24px_rgba(255,90,0,0.4)] backdrop-blur-xl dark:bg-white/5",
>>>>>>> ee84e6a8
      className
    )}
    {...props}
  />
))
TabsList.displayName = TabsPrimitive.List.displayName

const TabsTrigger = React.forwardRef<
  React.ElementRef<typeof TabsPrimitive.Trigger>,
  React.ComponentPropsWithoutRef<typeof TabsPrimitive.Trigger>
>(({ className, ...props }, ref) => (
  <TabsPrimitive.Trigger
    ref={ref}
    className={cn(
      "inline-flex items-center justify-center whitespace-nowrap rounded-full px-5 py-2 text-sm font-medium ring-offset-background transition-all focus-visible:outline-none focus-visible:ring-2 focus-visible:ring-ring focus-visible:ring-offset-0 disabled:pointer-events-none disabled:opacity-50 underline-animate data-[state=active]:bg-white/70 data-[state=active]:text-foreground data-[state=active]:shadow-[0_18px_32px_-26px_rgba(255,90,0,0.45)] dark:data-[state=active]:bg-white/10",
      className
    )}
    {...props}
  />
))
TabsTrigger.displayName = TabsPrimitive.Trigger.displayName

const TabsContent = React.forwardRef<
  React.ElementRef<typeof TabsPrimitive.Content>,
  React.ComponentPropsWithoutRef<typeof TabsPrimitive.Content>
>(({ className, ...props }, ref) => (
  <TabsPrimitive.Content
    ref={ref}
    className={cn(
      "mt-2 ring-offset-background focus-visible:outline-none focus-visible:ring-2 focus-visible:ring-ring focus-visible:ring-offset-2",
      className
    )}
    {...props}
  />
))
TabsContent.displayName = TabsPrimitive.Content.displayName

export { Tabs, TabsList, TabsTrigger, TabsContent }<|MERGE_RESOLUTION|>--- conflicted
+++ resolved
@@ -1,9 +1,9 @@
-import * as React from "react"
-import * as TabsPrimitive from "@radix-ui/react-tabs"
+import * as React from "react";
+import * as TabsPrimitive from "@radix-ui/react-tabs";
 
-import { cn } from "@/lib/utils"
+import { cn } from "@/lib/utils";
 
-const Tabs = TabsPrimitive.Root
+const Tabs = TabsPrimitive.Root;
 
 const TabsList = React.forwardRef<
   React.ElementRef<typeof TabsPrimitive.List>,
@@ -12,17 +12,13 @@
   <TabsPrimitive.List
     ref={ref}
     className={cn(
-<<<<<<< HEAD
       "inline-flex h-12 w-full items-center justify-center rounded-full border border-white/70 bg-white/80 p-1 text-muted-foreground shadow-[0_16px_30px_-24px_rgba(255,90,0,0.4)] backdrop-blur-xl dark:border-white/10 dark:bg-white/5",
-=======
-      "inline-flex h-12 items-center justify-center rounded-full bg-white/40 p-1 text-muted-foreground shadow-[0_16px_30px_-24px_rgba(255,90,0,0.4)] backdrop-blur-xl dark:bg-white/5",
->>>>>>> ee84e6a8
       className
     )}
     {...props}
   />
-))
-TabsList.displayName = TabsPrimitive.List.displayName
+));
+TabsList.displayName = TabsPrimitive.List.displayName;
 
 const TabsTrigger = React.forwardRef<
   React.ElementRef<typeof TabsPrimitive.Trigger>,
@@ -36,8 +32,8 @@
     )}
     {...props}
   />
-))
-TabsTrigger.displayName = TabsPrimitive.Trigger.displayName
+));
+TabsTrigger.displayName = TabsPrimitive.Trigger.displayName;
 
 const TabsContent = React.forwardRef<
   React.ElementRef<typeof TabsPrimitive.Content>,
@@ -51,7 +47,7 @@
     )}
     {...props}
   />
-))
-TabsContent.displayName = TabsPrimitive.Content.displayName
+));
+TabsContent.displayName = TabsPrimitive.Content.displayName;
 
-export { Tabs, TabsList, TabsTrigger, TabsContent }+export { Tabs, TabsList, TabsTrigger, TabsContent };