--- conflicted
+++ resolved
@@ -117,8 +117,9 @@
       const reader = response.body.getReader();
       const decoder = new TextDecoder();
       let accumulated = "";
-
-      while (true) {
+      let streamDone = false;
+
+      while (!streamDone) {
         const { done, value } = await reader.read();
         if (done) break;
 
@@ -130,7 +131,7 @@
           const data = line.slice(6).trim();
           if (!data) continue;
           if (data === "[DONE]") {
-            // خلصنا
+            streamDone = true;
             break;
           }
           try {
@@ -256,7 +257,7 @@
                 <ScrollArea className="h-full p-5" ref={scrollRef}>
                   <div className="space-y-4">
                     {chatMessages.length === 0 && (
-                      <div className="rounded-3xl border border-dashed border-white/50 bg-white/60 py-10 text-center text-muted-foreground backdrop-blur dark:bg-white/5">
+                      <div className="rounded-3xl border border-dashed border-white/50 bg-white/60 py-10 text-center text-muted-foreground backdrop-blur dark:bg白/5 dark:bg-white/5">
                         <MessageSquare className="mx-auto mb-4 h-12 w-12 opacity-70" />
                         <p className="text-sm">
                           {t("chatPlaceholder", locale)}
@@ -292,7 +293,6 @@
                             )}
                             data-testid={`chat-message-${msg.role}`}
                           >
-<<<<<<< HEAD
                             <div className="space-y-2 text-sm leading-6">
                               {parseMessageSegments(msg.content).map(
                                 (segment, index) =>
@@ -316,11 +316,7 @@
                                   )
                               )}
                             </div>
-=======
-                            <p className="whitespace-pre-wrap break-words text-sm leading-6">
-                              {msg.content}
-                            </p>
->>>>>>> ee84e6a8
+
                             <span className="mt-2 block text-xs opacity-70">
                               {new Date(msg.timestamp).toLocaleTimeString(
                                 locale === "ar" ? "ar-JO" : "en-US",
