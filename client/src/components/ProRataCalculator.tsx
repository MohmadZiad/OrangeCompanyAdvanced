--- conflicted
+++ resolved
@@ -1,20 +1,10 @@
 import { useMemo, useState } from "react";
-<<<<<<< HEAD
-import { AnimatePresence, motion } from "framer-motion";
-=======
 import { motion, AnimatePresence } from "framer-motion";
->>>>>>> 81153b76
 import { CalendarDays, Coins, Percent } from "lucide-react";
 import { Card, CardContent, CardHeader, CardTitle } from "@/components/ui/card";
 import { Input } from "@/components/ui/input";
 import { Label } from "@/components/ui/label";
-import {
-  Tooltip,
-  TooltipContent,
-  TooltipTrigger,
-} from "@/components/ui/tooltip";
-<<<<<<< HEAD
-import { useAppStore } from "@/lib/store";
+import { Tooltip, TooltipContent, TooltipTrigger } from "@/components/ui/tooltip";
 
 const DAY = 24 * 60 * 60 * 1000;
 
@@ -22,282 +12,61 @@
   activation: Date;
   nextInvoice: Date;
   previousInvoice: Date;
-  followingInvoice: Date;
-  nextCycleEnd: Date;
-=======
-
-const DAY = 24 * 60 * 60 * 1000;
-
-interface ComputedResult {
-  activation: Date;
-  nextInvoice: Date;
-  previousInvoice: Date;
-  coverageEnd: Date;
->>>>>>> 81153b76
-  cycleDays: number;
-  usedDays: number;
-  percentage: number;
-  invoiceValue: number;
-  proratedValue: number;
-<<<<<<< HEAD
-  totalDue: number;
+  coverageEnd: Date; // اليوم الأخير المشمول قبل يوم 15
+  cycleDays: number; // أيام الدورة بين 15-الشهر السابق و15-الحالي/التالي
+  usedDays: number;  // الأيام من تاريخ التفعيل حتى يوم 15 القادم
+  percentage: number; // usedDays / cycleDays * 100
+  invoiceValue: number; // قيمة الفاتورة الكاملة (شهر كامل)
+  proratedValue: number; // قيمة النسبة والتناسب
+  totalDue: number; // إجمالي المستحق الآن = اشتراك شهر كامل + prorated
 };
 
 function parseISODate(value: string) {
   if (!value) return null;
   const [y, m, d] = value.split("-").map(Number);
   if (!y || !m || !d) return null;
+  // نستعمل UTC لتفادي انزياحات الوقت
   return new Date(Date.UTC(y, m - 1, d));
 }
 
-function anchorOnFifteenth(year: number, month: number) {
-  return new Date(Date.UTC(year, month, 15));
+function nextAnchorDate(date: Date) {
+  const sameMonthAnchor = new Date(Date.UTC(date.getUTCFullYear(), date.getUTCMonth(), 15));
+  if (date.getTime() <= sameMonthAnchor.getTime()) return sameMonthAnchor;
+  return new Date(Date.UTC(date.getUTCFullYear(), date.getUTCMonth() + 1, 15));
 }
 
-function nextInvoiceDate(activation: Date) {
-  const sameMonthAnchor = anchorOnFifteenth(
-    activation.getUTCFullYear(),
-    activation.getUTCMonth()
-  );
-  if (activation.getTime() < sameMonthAnchor.getTime()) {
-    return sameMonthAnchor;
-  }
-  return anchorOnFifteenth(
-    activation.getUTCFullYear(),
-    activation.getUTCMonth() + 1
-  );
-}
-
-function addMonthsToFifteenth(base: Date, months: number) {
-  return anchorOnFifteenth(base.getUTCFullYear(), base.getUTCMonth() + months);
-}
-
-function calculateResult(invoiceValueRaw: string, activationRaw: string) {
-  const invoiceValue = invoiceValueRaw.trim() === "" ? NaN : Number(invoiceValueRaw);
-  const activationDate = parseISODate(activationRaw);
-
-  if (!activationDate || !Number.isFinite(invoiceValue)) {
-    return null;
-  }
-
-  const nextInvoice = nextInvoiceDate(activationDate);
-  const followingInvoice = addMonthsToFifteenth(nextInvoice, 1);
-  const nextCycleEnd = addMonthsToFifteenth(followingInvoice, 1);
-  const previousInvoice = addMonthsToFifteenth(nextInvoice, -1);
-
-  const cycleDays = Math.max(
-    1,
-    Math.round((nextInvoice.getTime() - previousInvoice.getTime()) / DAY)
-  );
-
-  const usedMs = Math.max(0, nextInvoice.getTime() - activationDate.getTime());
-  const usedDays = Math.min(cycleDays, Math.max(1, Math.ceil(usedMs / DAY)));
-  const percentage = Math.min(100, (usedDays / cycleDays) * 100);
-  const proratedValue = (invoiceValue * usedDays) / cycleDays;
-  const totalDue = invoiceValue + proratedValue;
-
-  return {
-    activation: activationDate,
-    nextInvoice,
-    previousInvoice,
-    followingInvoice,
-    nextCycleEnd,
-    cycleDays,
-    usedDays,
-    percentage,
-    invoiceValue,
-    proratedValue,
-    totalDue,
-  } satisfies ComputedResult;
-}
-
-type Formatters = ReturnType<typeof createFormatters>;
-
-type Locale = "ar" | "en";
-
-function createFormatters(locale: Locale) {
-  const displayLocale = locale === "ar" ? "ar-JO" : "en-GB";
-  return {
-    displayFull: new Intl.DateTimeFormat(displayLocale, {
-      day: "2-digit",
-      month: "long",
-      year: "numeric",
-    }),
-    displayShort: new Intl.DateTimeFormat(displayLocale, {
-      day: "2-digit",
-      month: "2-digit",
-      year: "numeric",
-    }),
-    englishFull: new Intl.DateTimeFormat("en-GB", {
-      day: "2-digit",
-      month: "long",
-      year: "numeric",
-    }),
-    englishShort: new Intl.DateTimeFormat("en-GB", {
-      day: "2-digit",
-      month: "2-digit",
-      year: "numeric",
-    }),
-    currency: new Intl.NumberFormat(locale === "ar" ? "ar-JO" : "en-GB", {
-      style: "currency",
-      currency: "JOD",
-      minimumFractionDigits: 3,
-    }),
-    percent: new Intl.NumberFormat(locale === "ar" ? "ar-JO" : "en-GB", {
-      minimumFractionDigits: 2,
-      maximumFractionDigits: 2,
-    }),
-  };
-}
-
-function buildExplanation(
-  result: ComputedResult,
-  formatters: Formatters,
-  locale: Locale
-) {
-  const isArabic = locale === "ar";
-
-  const activationText = formatters.englishFull.format(result.activation);
-  const nextInvoiceText = formatters.englishFull.format(result.nextInvoice);
-  const followingInvoiceText = formatters.englishFull.format(result.followingInvoice);
-  const nextCycleEndText = formatters.englishFull.format(result.nextCycleEnd);
-
-  const monthlyValue = formatters.currency.format(result.invoiceValue);
-  const proratedValue = formatters.currency.format(result.proratedValue);
-  const totalDue = formatters.currency.format(result.totalDue);
-
-  const usedDaysLabel = isArabic
-    ? result.usedDays === 1
-      ? "يوم واحد"
-      : `${result.usedDays} يوم`
-    : result.usedDays === 1
-    ? "1 day"
-    : `${result.usedDays} days`;
-
-  if (isArabic) {
-    return (
-      `أوضح لحضرتك أن الفاتورة صدرت بنسبة وتناسب من تاريخ التفعيل ${activationText} حتى ${nextInvoiceText} (${usedDaysLabel}). ` +
-      `وفي نفس الوقت تم احتساب الاشتراك الشهري للفترة من ${nextInvoiceText} حتى ${followingInvoiceText}.\n\n` +
-      `• قيمة الاشتراك الشهري: ${monthlyValue}.\n` +
-      `• قيمة النسبة والتناسب عن ${usedDaysLabel}: ${proratedValue}.\n` +
-      `• إجمالي قيمة الفاتورة المستحقة: ${totalDue}.\n\n` +
-      `يتم إصدار الفاتورة التالية بتاريخ ${followingInvoiceText} وتبقي الخدمة فعالة حتى ${nextCycleEndText}.`
-    );
-  }
-
-  return (
-    `Your invoice includes a pro-rata charge from ${activationText} through ${nextInvoiceText} (${usedDaysLabel}). ` +
-    `The full monthly subscription covers ${nextInvoiceText} through ${followingInvoiceText}.\n\n` +
-    `• Monthly subscription amount: ${monthlyValue}.\n` +
-    `• Pro-rata charge for ${usedDaysLabel}: ${proratedValue}.\n` +
-    `• Total amount due now: ${totalDue}.\n\n` +
-    `The next invoice will be issued on ${followingInvoiceText} and keeps the service active until ${nextCycleEndText}.`
-  );
-=======
-  explanation: string;
-}
-
-const arabicDateFormatter = new Intl.DateTimeFormat("ar-JO", {
-  day: "2-digit",
-  month: "long",
-  year: "numeric",
-});
-
-const arabicShortFormatter = new Intl.DateTimeFormat("ar-JO", {
-  day: "2-digit",
-  month: "2-digit",
-  year: "numeric",
-});
-
-const currencyFormatter = new Intl.NumberFormat("ar-JO", {
-  style: "currency",
-  currency: "JOD",
-  minimumFractionDigits: 3,
-});
-
-function parseISODate(value: string) {
-  if (!value) return null;
-  const [y, m, d] = value.split("-").map(Number);
-  if (!y || !m || !d) return null;
-  return new Date(Date.UTC(y, m - 1, d));
-}
-
-function nextAnchorDate(date: Date) {
-  const sameMonthAnchor = new Date(
-    Date.UTC(date.getUTCFullYear(), date.getUTCMonth(), 15)
-  );
-  if (date.getTime() < sameMonthAnchor.getTime()) {
-    return sameMonthAnchor;
-  }
-  return new Date(
-    Date.UTC(date.getUTCFullYear(), date.getUTCMonth() + 1, 15)
-  );
-}
-
 function previousAnchorDate(date: Date) {
-  const currentAnchor = new Date(
-    Date.UTC(date.getUTCFullYear(), date.getUTCMonth(), 15)
-  );
+  const currentAnchor = new Date(Date.UTC(date.getUTCFullYear(), date.getUTCMonth(), 15));
   if (date.getTime() <= currentAnchor.getTime()) {
-    return new Date(
-      Date.UTC(date.getUTCFullYear(), date.getUTCMonth() - 1, 15)
-    );
+    return new Date(Date.UTC(date.getUTCFullYear(), date.getUTCMonth() - 1, 15));
   }
   return currentAnchor;
 }
 
-function formatDate(date: Date, variant: "full" | "short" = "full") {
-  return variant === "full"
-    ? arabicDateFormatter.format(date)
-    : arabicShortFormatter.format(date);
-}
-
-function buildExplanation(result: ComputedResult) {
-  const activationText = formatDate(result.activation);
-  const invoiceText = formatDate(result.nextInvoice);
-  const coverageEndText = formatDate(result.coverageEnd);
-  const nextCycleStart = formatDate(result.nextInvoice, "short");
-  const prevAnchorText = formatDate(result.previousInvoice, "short");
-  const percentageText = result.percentage.toFixed(2);
-  const proratedText = currencyFormatter.format(result.proratedValue);
-  const invoiceValueText = currencyFormatter.format(result.invoiceValue);
-  return `تم تفعيل الاشتراك بتاريخ ${activationText}، وسيتم إصدار الفاتورة القادمة في ${invoiceText}. يغطي هذا الاحتساب الفترة من ${activationText} حتى ${coverageEndText}، أي ${result.usedDays} يوم من أصل ${result.cycleDays} يوم (${percentageText}٪ من الدورة بين ${prevAnchorText} و${nextCycleStart}). بناءً على قيمة الفاتورة الكاملة (${invoiceValueText})، فإن قيمة النسبة والتناسب المستحقة هي ${proratedText}.`;
-}
-
-function calculateResult(invoiceValueRaw: string, activationRaw: string) {
-  const invoiceValue = invoiceValueRaw.trim() === "" ? NaN : Number(invoiceValueRaw);
+function calculateResult(invoiceValueRaw: string, activationRaw: string): ComputedResult | null {
+  const invoiceValue =
+    invoiceValueRaw.trim() === "" ? NaN : Number(invoiceValueRaw.replace(",", "."));
   const activationDate = parseISODate(activationRaw);
 
-  if (!activationDate || !Number.isFinite(invoiceValue)) {
-    return null;
-  }
+  if (!activationDate || !Number.isFinite(invoiceValue)) return null;
 
   const nextInvoice = nextAnchorDate(activationDate);
   const previousInvoice = previousAnchorDate(activationDate);
-  const cycleDays = Math.max(
-    1,
-    Math.round((nextInvoice.getTime() - previousInvoice.getTime()) / DAY)
-  );
-  const rawUsedDays = Math.ceil(
-    Math.max(0, nextInvoice.getTime() - activationDate.getTime()) / DAY
-  );
-  const usedDays = Math.min(cycleDays, rawUsedDays);
+
+  const cycleMs = nextInvoice.getTime() - previousInvoice.getTime();
+  const cycleDays = Math.max(1, Math.round(cycleMs / DAY));
+
+  const usedMs = Math.max(0, nextInvoice.getTime() - activationDate.getTime());
+  const rawUsedDays = Math.ceil(usedMs / DAY);
+  const usedDays = Math.min(cycleDays, Math.max(0, rawUsedDays));
+
   const percentage = Math.min(100, Math.max(0, (usedDays / cycleDays) * 100));
   const proratedValue = (invoiceValue * percentage) / 100;
+
+  // آخر يوم تغطية بروراتا (اليوم السابق ليوم 15 القادم)
   const coverageEnd = new Date(nextInvoice.getTime() - DAY);
 
-  const explanation = buildExplanation({
-    activation: activationDate,
-    nextInvoice,
-    previousInvoice,
-    coverageEnd,
-    cycleDays,
-    usedDays,
-    percentage,
-    invoiceValue,
-    proratedValue,
-    explanation: "",
-  });
+  const totalDue = invoiceValue + proratedValue;
 
   return {
     activation: activationDate,
@@ -309,158 +78,90 @@
     percentage,
     invoiceValue,
     proratedValue,
-    explanation,
-  } satisfies ComputedResult;
->>>>>>> 81153b76
+    totalDue,
+  };
 }
 
-export function ProRataCalculator() {
+const arabicDateFull = new Intl.DateTimeFormat("ar-JO", {
+  day: "2-digit",
+  month: "long",
+  year: "numeric",
+});
+const arabicDateShort = new Intl.DateTimeFormat("ar-JO", {
+  day: "2-digit",
+  month: "2-digit",
+  year: "numeric",
+});
+const currencyJOD = new Intl.NumberFormat("ar-JO", {
+  style: "currency",
+  currency: "JOD",
+  minimumFractionDigits: 3,
+});
+
+/**
+ * ProRataCalculator
+ * - يظهر الشرح النصي فقط إذا showExplanation=true (افتراضياً false حتى ما يطلع بالآلة).
+ */
+export function ProRataCalculator({ showExplanation = false }: { showExplanation?: boolean }) {
   const [invoiceValue, setInvoiceValue] = useState("");
   const [activationDate, setActivationDate] = useState("");
-<<<<<<< HEAD
-  const { locale } = useAppStore();
-  const currentLocale = (locale ?? "ar") as Locale;
-  const isArabic = currentLocale === "ar";
-
-  const formatters = useMemo(() => createFormatters(currentLocale), [currentLocale]);
 
   const result = useMemo(
     () => calculateResult(invoiceValue, activationDate),
     [invoiceValue, activationDate]
   );
 
-  const explanation = useMemo(() => {
-    if (!result) return "";
-    return buildExplanation(result, formatters, currentLocale);
-  }, [result, formatters, currentLocale]);
-
-  const percentageDisplay = formatters.percent.format(result ? result.percentage : 0);
-  const proratedDisplay = result
-    ? formatters.currency.format(result.proratedValue)
-    : formatters.currency.format(0);
-
-  const totalDueDisplay = result
-    ? formatters.currency.format(result.totalDue)
-    : formatters.currency.format(0);
-
-  const usedDaysText = result
-    ? isArabic
-      ? result.usedDays === 1
-        ? "يوم واحد"
-        : `${result.usedDays} يوم`
-      : result.usedDays === 1
-      ? "1 day"
-      : `${result.usedDays} days`
-    : isArabic
-    ? "0 يوم"
-    : "0 days";
-
-  const cycleDaysText = result
-    ? isArabic
-      ? `${result.cycleDays} يوم`
-      : `${result.cycleDays} days`
-    : isArabic
-    ? "0 يوم"
-    : "0 days";
-
-  return (
-    <section
-      dir={isArabic ? "rtl" : "ltr"}
-      className="space-y-8 rounded-[3rem] border border-white/60 bg-gradient-to-br from-[#FFF4EB]/95 via-[#FFE7D3]/90 to-[#FFDCC0]/85 p-6 sm:p-8 shadow-[0_40px_120px_-60px_rgba(255,128,64,0.45)] backdrop-blur-xl"
-    >
-      <header className={isArabic ? "text-right" : "text-left"}>
-        <div className="flex flex-wrap items-center justify-between gap-4">
-          <div className="inline-flex items-center gap-3 rounded-[2rem] bg-white/70 px-5 py-2 text-sm font-medium text-primary shadow-inner">
-            <Percent className="h-4 w-4" />
-            <span>
-              {isArabic
-                ? "حساب النسبة والتناسب حتى يوم 15"
-                : "Pro-rata billing until the 15th"}
-            </span>
-          </div>
-          <div className="text-xs text-muted-foreground opacity-80">
-            {isArabic
-              ? "تحديث مباشر بمجرد تغيير المدخلات"
-              : "Updates instantly as you adjust the inputs"}
-          </div>
-        </div>
-        <h2 className="mt-4 text-2xl font-semibold text-foreground sm:text-3xl">
-          {isArabic
-            ? "نسبة وتناسب فاتورة واحدة بطريقة فاخرة"
-            : "Elegant single-invoice pro-rata calculator"}
-        </h2>
-        <p className="mt-2 text-sm text-muted-foreground sm:max-w-3xl">
-          {isArabic
-            ? "أدخل قيمة الفاتورة الشهرية وتاريخ التفعيل ليحسب النظام الفترة الجزئية، ونسبة الاستخدام، ومجموع المستحقات حتى يوم 15 المقبل بشكل تلقائي."
-            : "Provide the monthly invoice value and the activation date. We will calculate the prorated window, usage percentage, and total amount due through the next 15th automatically."}
-=======
-
-  const result = useMemo(
-    () => calculateResult(invoiceValue, activationDate),
-    [invoiceValue, activationDate]
-  );
-
   const percentageDisplay = result ? result.percentage.toFixed(2) : "0.00";
 
   return (
     <section
       dir="rtl"
-      className="space-y-8 rounded-[3rem] border border-white/60 bg-gradient-to-br from-[#FFF2E4]/90 via-[#FFE5D1]/90 to-[#FFD7BA]/85 p-8 shadow-[0_40px_120px_-60px_rgba(255,120,50,0.8)] backdrop-blur-xl"
+      className="space-y-8 rounded-[3rem] border border-white/60 bg-gradient-to-br from-[#FFF2E4]/90 via-[#FFE5D1]/90 to-[#FFD7BA]/85 p-6 sm:p-8 shadow-[0_40px_120px_-60px_rgba(255,120,50,0.5)] backdrop-blur-xl"
     >
       <header className="flex flex-col gap-3 text-right">
         <div className="inline-flex items-center gap-3 self-end rounded-[2rem] bg-white/70 px-5 py-2 text-sm font-medium text-primary shadow-inner">
           <Percent className="h-4 w-4" />
-          <span>حساب النسبة والتناسب حتى يوم 15</span>
+          <span>حساب النسبة والتناسب حتى يوم 15 (فاتورة واحدة)</span>
         </div>
-        <h2 className="text-2xl font-semibold text-foreground sm:text-3xl">
-          نسبة وتناسب فاتورة واحدة بطريقة مبسطة
-        </h2>
+        <h2 className="text-2xl font-semibold text-foreground sm:text-3xl">واجهة نظيفة ومبسطة</h2>
         <p className="max-w-3xl text-sm text-muted-foreground">
-          أدخل قيمة الفاتورة الكاملة وتاريخ تفعيل الخدمة ليحسب النظام الفترة المغطاة حتى أقرب يوم 15، ونسبة الاستخدام، والمبلغ المستحق تلقائيًا.
->>>>>>> 81153b76
+          أدخل قيمة الفاتورة الكاملة وتاريخ التفعيل فقط. نحسب لك تلقائيًا النسبة، الأيام، وتاريخ
+          الفاتورة القادمة. كل الفواتير تصدر يوم 15 من كل شهر.
         </p>
       </header>
 
       <div className="grid gap-6 lg:grid-cols-2 lg:items-start">
+        {/* النتائج التفصيلية / اليسار في RTL */}
         <motion.div
           layout
-<<<<<<< HEAD
-          className="order-2 flex flex-col gap-6 rounded-[2.6rem] border border-white/70 bg-white/85 p-6 shadow-[0_32px_90px_-50px_rgba(255,120,60,0.55)] transition-shadow duration-300 lg:order-1"
+          className="order-2 flex flex-col gap-6 rounded-[2.5rem] border border-white/70 bg-white/85 p-6 shadow-[0_30px_90px_-50px_rgba(255,120,50,0.6)] transition-shadow duration-300 lg:order-1"
         >
           <div className="flex flex-wrap items-center justify-between gap-4">
             <div className="flex items-center gap-3">
-              <span className="flex h-14 w-14 items-center justify-center rounded-[1.75rem] bg-gradient-to-br from-[#FF9D4B] via-[#FF7B41] to-[#FF5A3C] text-white shadow-[0_24px_60px_-36px_rgba(255,122,0,0.65)]">
+              <span className="flex h-14 w-14 items-center justify-center rounded-[1.75rem] bg-gradient-to-br from-[#FF9A3D] via-[#FF7A3D] to-[#FF5E3D] text-white shadow-[0_24px_60px_-36px_rgba(255,122,0,0.8)]">
                 <Percent className="h-6 w-6" />
               </span>
-              <div className={isArabic ? "text-right" : "text-left"}>
-                <p className="text-xs text-muted-foreground">
-                  {isArabic ? "النسبة المستخدمة" : "Cycle used"}
-                </p>
-                <p className="text-3xl font-semibold text-foreground">
-                  {percentageDisplay}%
-                </p>
+              <div>
+                <p className="text-xs text-muted-foreground">النسبة المستخدمة من الدورة</p>
+                <p className="text-3xl font-semibold text-foreground">{percentageDisplay}%</p>
               </div>
             </div>
             <Tooltip>
               <TooltipTrigger asChild>
                 <span className="cursor-help text-sm text-primary underline decoration-dotted underline-offset-4">
-                  {isArabic ? "ما معنى النسبة؟" : "What does this mean?"}
+                  ما معنى النسبة؟
                 </span>
               </TooltipTrigger>
-              <TooltipContent
-                side="bottom"
-                className={`text-sm ${isArabic ? "text-right" : "text-left"}`}
-              >
-                {isArabic
-                  ? "تمثل هذه النسبة الجزء المحتسب من الدورة الحالية بين فاتورة يوم 15 السابقة والفاتورة التالية."
-                  : "This percentage shows how much of the current cycle between the previous and upcoming 15th has been used."}
+              <TooltipContent side="bottom" className="text-right text-sm">
+                تمثل النسبة الجزء المحتسب من الدورة الحالية بين يوم 15 السابق ويوم 15 القادم.
               </TooltipContent>
             </Tooltip>
           </div>
 
+          {/* Progress Bar */}
           <div className="space-y-3">
             <div className="flex items-center justify-between text-sm text-muted-foreground">
-              <span>{isArabic ? "تقدّم الدورة" : "Cycle progress"}</span>
+              <span>تقدّم الدورة</span>
               <span>{percentageDisplay}%</span>
             </div>
             <div className="relative h-3 w-full overflow-hidden rounded-full bg-[#FFEFE2]">
@@ -469,15 +170,16 @@
                 initial={{ width: 0 }}
                 animate={{ width: `${result ? result.percentage : 0}%` }}
                 transition={{ duration: 0.9, ease: [0.22, 1, 0.36, 1] }}
-                className="absolute inset-y-0 right-0 rounded-full bg-gradient-to-l from-[#FF5A3C] via-[#FF7B41] to-[#FFB56F] shadow-[0_16px_44px_-28px_rgba(255,120,60,0.55)]"
+                className="absolute inset-y-0 right-0 rounded-full bg-gradient-to-l from-[#FF5E3D] via-[#FF7A3D] to-[#FFB36B] shadow-[0_16px_44px_-28px_rgba(255,120,60,0.7)]"
               />
             </div>
           </div>
 
+          {/* بطاقات التفاصيل */}
           <AnimatePresence mode="wait">
             {result ? (
               <motion.div
-                key={`${result.nextInvoice.getTime()}-${currentLocale}`}
+                key={`${result.nextInvoice.getTime()}-${result.usedDays}`}
                 initial={{ opacity: 0, y: 16 }}
                 animate={{ opacity: 1, y: 0 }}
                 exit={{ opacity: 0, y: -10 }}
@@ -485,59 +187,38 @@
                 className="grid gap-4 text-sm text-muted-foreground sm:grid-cols-2"
               >
                 <div className="rounded-2xl bg-[#FFF6EF] p-4 shadow-inner">
-                  <p className="text-xs text-[#FF8A4C]">
-                    {isArabic ? "تاريخ الفاتورة القادمة" : "Next invoice date"}
-                  </p>
-                  <p className="mt-2 text-base font-semibold text-foreground">
-                    {formatters.displayFull.format(result.nextInvoice)}
-                  </p>
-                </div>
-                <div className="rounded-2xl bg-[#FFF6EF] p-4 shadow-inner">
-                  <p className="text-xs text-[#FF8A4C]">
-                    {isArabic
-                      ? "الفترة الجزئية المحسوبة"
-                      : "Prorated coverage"}
-                  </p>
-                  <p className="mt-2 text-base font-semibold text-foreground">
-                    {formatters.displayShort.format(result.activation)}
-                    {isArabic ? " – " : " – "}
-                    {formatters.displayShort.format(result.nextInvoice)}
-                  </p>
-                </div>
-                <div className="rounded-2xl bg-[#FFF6EF] p-4 shadow-inner">
-                  <p className="text-xs text-[#FF8A4C]">
-                    {isArabic ? "أيام الفوترة المحتسبة" : "Prorated days"}
-                  </p>
-                  <p className="mt-2 text-base font-semibold text-foreground">
-                    {usedDaysText}
-                    {isArabic ? " من " : " of "}
-                    {cycleDaysText}
-                  </p>
-                </div>
-                <div className="rounded-2xl bg-[#FFF6EF] p-4 shadow-inner">
-                  <p className="text-xs text-[#FF8A4C]">
-                    {isArabic ? "الدورة الشهرية التالية" : "Next monthly cycle"}
-                  </p>
-                  <p className="mt-2 text-base font-semibold text-foreground">
-                    {formatters.displayShort.format(result.nextInvoice)}
-                    {isArabic ? " – " : " – "}
-                    {formatters.displayShort.format(result.followingInvoice)}
-                  </p>
-                </div>
-                <div className="rounded-2xl bg-[#FFF6EF] p-4 shadow-inner">
-                  <p className="text-xs text-[#FF8A4C]">
-                    {isArabic ? "قيمة النسبة والتناسب" : "Pro-rata amount"}
-                  </p>
-                  <p className="mt-2 text-base font-semibold text-foreground">
-                    {proratedDisplay}
-                  </p>
-                </div>
-                <div className="rounded-2xl bg-[#FFF6EF] p-4 shadow-inner">
-                  <p className="text-xs text-[#FF8A4C]">
-                    {isArabic ? "إجمالي المستحق الآن" : "Total due now"}
-                  </p>
-                  <p className="mt-2 text-base font-semibold text-foreground">
-                    {totalDueDisplay}
+                  <p className="text-xs text-[#FF8A4C]">تاريخ الفاتورة القادمة</p>
+                  <p className="mt-2 text-base font-semibold text-foreground">
+                    {arabicDateFull.format(result.nextInvoice)}
+                  </p>
+                </div>
+
+                <div className="rounded-2xl bg-[#FFF6EF] p-4 shadow-inner">
+                  <p className="text-xs text-[#FF8A4C]">الفترة الجزئية المحتسبة</p>
+                  <p className="mt-2 text-base font-semibold text-foreground">
+                    {arabicDateShort.format(result.activation)} –{" "}
+                    {arabicDateShort.format(result.coverageEnd)}
+                  </p>
+                </div>
+
+                <div className="rounded-2xl bg-[#FFF6EF] p-4 shadow-inner">
+                  <p className="text-xs text-[#FF8A4C]">عدد الأيام</p>
+                  <p className="mt-2 text-base font-semibold text-foreground">
+                    {result.usedDays} يوم من {result.cycleDays}
+                  </p>
+                </div>
+
+                <div className="rounded-2xl bg-[#FFF6EF] p-4 shadow-inner">
+                  <p className="text-xs text-[#FF8A4C]">قيمة النسبة والتناسب</p>
+                  <p className="mt-2 text-base font-semibold text-foreground">
+                    {currencyJOD.format(result.proratedValue)}
+                  </p>
+                </div>
+
+                <div className="rounded-2xl bg-[#FFF6EF] p-4 shadow-inner">
+                  <p className="text-xs text-[#FF8A4C]">إجمالي المستحق الآن</p>
+                  <p className="mt-2 text-base font-semibold text-foreground">
+                    {currencyJOD.format(result.totalDue)}
                   </p>
                 </div>
               </motion.div>
@@ -550,147 +231,17 @@
                 transition={{ duration: 0.35, ease: [0.22, 1, 0.36, 1] }}
                 className="rounded-2xl bg-[#FFF6EF] p-6 text-sm text-muted-foreground shadow-inner"
               >
-                {isArabic
-                  ? "ابدأ بإدخال قيمة الفاتورة وتاريخ التفعيل لعرض تفاصيل الدورة تلقائيًا."
-                  : "Enter the invoice value and activation date to preview the prorated cycle automatically."}
+                ابدأ بإدخال قيمة الفاتورة وتاريخ التفعيل لعرض التفاصيل تلقائيًا.
               </motion.div>
             )}
           </AnimatePresence>
         </motion.div>
 
-        <Card className="order-1 border-white/70 bg-white/90 p-2 shadow-[0_34px_100px_-58px_rgba(255,120,50,0.48)] transition-shadow duration-300 hover:shadow-[0_40px_110px_-55px_rgba(255,120,60,0.58)] lg:order-2">
-          <CardHeader className={`${isArabic ? "text-right" : "text-left"} pb-2`}>
-            <CardTitle className="text-lg font-semibold text-foreground">
-              {isArabic ? "بيانات الإدخال" : "Input details"}
-            </CardTitle>
-            <p className="text-sm text-muted-foreground">
-              {isArabic
-                ? "تصدر جميع الفواتير في يوم 15 من كل شهر تلقائيًا."
-                : "All invoices are always issued on the 15th of each month."}
-            </p>
-          </CardHeader>
-          <CardContent className={`space-y-6 pt-4 ${isArabic ? "text-right" : "text-left"}`}>
-            <div className="space-y-2">
-              <Label
-                htmlFor="invoice"
-                className="flex items-center justify-between gap-2 text-sm font-semibold"
-              >
-                <Tooltip>
-                  <TooltipTrigger asChild>
-                    <span className="cursor-help text-primary underline decoration-dotted underline-offset-4">
-                      {isArabic ? "قيمة الفاتورة الكاملة" : "Monthly invoice value"}
-                    </span>
-                  </TooltipTrigger>
-                  <TooltipContent
-                    side="bottom"
-                    className={`text-sm ${isArabic ? "text-right" : "text-left"}`}
-                  >
-                    {isArabic
-                      ? "أدخل قيمة الاشتراك الشهري الكامل ليتم احتساب الجزء المستحق تلقائيًا."
-                      : "Enter the full monthly subscription amount to calculate the prorated charge."}
-=======
-          className="order-2 flex flex-col gap-6 rounded-[2.5rem] border border-white/70 bg-white/80 p-8 shadow-[0_30px_90px_-50px_rgba(255,120,50,0.75)] transition-shadow duration-300 lg:order-1"
-        >
-          <div className="flex flex-col gap-6">
-            <div className="flex flex-wrap items-center justify-between gap-4">
-              <div className="flex items-center gap-3">
-                <span className="flex h-14 w-14 items-center justify-center rounded-[1.75rem] bg-gradient-to-br from-[#FF9A3D] via-[#FF7A3D] to-[#FF5E3D] text-white shadow-[0_24px_60px_-36px_rgba(255,122,0,0.85)]">
-                  <Percent className="h-6 w-6" />
-                </span>
-                <div>
-                  <p className="text-xs text-muted-foreground">النسبة المستخدمة</p>
-                  <p className="text-3xl font-semibold text-foreground">
-                    {percentageDisplay}%
-                  </p>
-                </div>
-              </div>
-              <Tooltip>
-                <TooltipTrigger asChild>
-                  <span className="cursor-help text-sm text-primary underline decoration-dotted underline-offset-4">
-                    ما معنى النسبة؟
-                  </span>
-                </TooltipTrigger>
-                <TooltipContent side="bottom" className="text-right text-sm">
-                  هذه النسبة توضح الجزء المستهلك من الدورة الحالية بين يوم 15 السابق ويوم 15 القادم.
-                </TooltipContent>
-              </Tooltip>
-            </div>
-
-            <div className="space-y-3">
-              <div className="flex items-center justify-between text-sm text-muted-foreground">
-                <span>تقدّم الدورة</span>
-                <span>{percentageDisplay}%</span>
-              </div>
-              <div className="relative h-3 w-full overflow-hidden rounded-full bg-[#FFEFE2]">
-                <motion.div
-                  key={percentageDisplay}
-                  initial={{ width: 0 }}
-                  animate={{ width: `${result ? result.percentage : 0}%` }}
-                  transition={{ duration: 0.9, ease: [0.22, 1, 0.36, 1] }}
-                  className="absolute inset-y-0 right-0 rounded-full bg-gradient-to-l from-[#FF5E3D] via-[#FF7A3D] to-[#FFB36B] shadow-[0_16px_44px_-28px_rgba(255,120,60,0.9)]"
-                />
-              </div>
-            </div>
-
-            <AnimatePresence mode="wait">
-              {result ? (
-                <motion.div
-                  key={result.explanation}
-                  initial={{ opacity: 0, y: 16 }}
-                  animate={{ opacity: 1, y: 0 }}
-                  exit={{ opacity: 0, y: -10 }}
-                  transition={{ duration: 0.45, ease: [0.22, 1, 0.36, 1] }}
-                  className="grid gap-4 text-sm text-muted-foreground sm:grid-cols-2"
-                >
-                  <div className="rounded-2xl bg-[#FFF6EF] p-4 shadow-inner">
-                    <p className="text-xs text-[#FF8A4C]">تاريخ الفاتورة القادم</p>
-                    <p className="mt-2 text-base font-semibold text-foreground">
-                      {formatDate(result.nextInvoice)}
-                    </p>
-                  </div>
-                  <div className="rounded-2xl bg-[#FFF6EF] p-4 shadow-inner">
-                    <p className="text-xs text-[#FF8A4C]">فترة التغطية</p>
-                    <p className="mt-2 text-base font-semibold text-foreground">
-                      {formatDate(result.activation, "short")} – {formatDate(result.coverageEnd, "short")}
-                    </p>
-                  </div>
-                  <div className="rounded-2xl bg-[#FFF6EF] p-4 shadow-inner">
-                    <p className="text-xs text-[#FF8A4C]">عدد الأيام المحتسبة</p>
-                    <p className="mt-2 text-base font-semibold text-foreground">
-                      {result.usedDays} يوم من {result.cycleDays}
-                    </p>
-                  </div>
-                  <div className="rounded-2xl bg-[#FFF6EF] p-4 shadow-inner">
-                    <p className="text-xs text-[#FF8A4C]">المبلغ المستحق</p>
-                    <p className="mt-2 text-base font-semibold text-foreground">
-                      {currencyFormatter.format(result.proratedValue)}
-                    </p>
-                  </div>
-                </motion.div>
-              ) : (
-                <motion.div
-                  key="empty"
-                  initial={{ opacity: 0, y: 12 }}
-                  animate={{ opacity: 1, y: 0 }}
-                  exit={{ opacity: 0, y: -12 }}
-                  transition={{ duration: 0.35, ease: [0.22, 1, 0.36, 1] }}
-                  className="rounded-2xl bg-[#FFF6EF] p-6 text-sm text-muted-foreground shadow-inner"
-                >
-                  ابدأ بإدخال قيمة الفاتورة وتاريخ التفعيل لعرض تفاصيل الدورة تلقائيًا.
-                </motion.div>
-              )}
-            </AnimatePresence>
-          </div>
-        </motion.div>
-
-        <Card className="order-1 border-white/70 bg-white/85 p-2 shadow-[0_34px_100px_-58px_rgba(255,120,50,0.78)] transition-shadow duration-300 hover:shadow-[0_40px_110px_-55px_rgba(255,120,60,0.88)] lg:order-2">
+        {/* بيانات الاشتراك / اليمين في RTL */}
+        <Card className="order-1 border-white/70 bg-white/85 p-2 shadow-[0_34px_100px_-58px_rgba(255,120,50,0.7)] transition-shadow duration-300 lg:order-2">
           <CardHeader className="pb-2 text-right">
-            <CardTitle className="text-lg font-semibold text-foreground">
-              بيانات الإدخال
-            </CardTitle>
-            <p className="text-sm text-muted-foreground">
-              يتم إصدار الفواتير دائمًا في يوم 15 من كل شهر.
-            </p>
+            <CardTitle className="text-lg font-semibold text-foreground">بيانات الإدخال</CardTitle>
+            <p className="text-sm text-muted-foreground">الفواتير تصدر تلقائيًا يوم 15 من كل شهر.</p>
           </CardHeader>
           <CardContent className="space-y-6 pt-4 text-right">
             <div className="space-y-2">
@@ -702,8 +253,7 @@
                     </span>
                   </TooltipTrigger>
                   <TooltipContent side="bottom" className="text-right text-sm">
-                    أدخل قيمة الفاتورة التي تغطي دورة كاملة ليتم احتساب الجزء المستحق تلقائيًا.
->>>>>>> 81153b76
+                    أدخل قيمة الاشتراك الشهري الكامل للحسبة.
                   </TooltipContent>
                 </Tooltip>
                 <Coins className="h-4 w-4 text-primary" />
@@ -714,47 +264,19 @@
                   inputMode="decimal"
                   placeholder="0.000"
                   value={invoiceValue}
-                  onChange={(event) => {
-                    const value = event.target.value;
-                    if (/^\d*(?:[.,]\d{0,3})?$/.test(value)) {
-                      setInvoiceValue(value.replace(",", "."));
-                    }
+                  onChange={(e) => {
+                    const v = e.target.value;
+                    if (/^\\d*(?:[.,]\\d{0,3})?$/.test(v)) setInvoiceValue(v.replace(",", "."));
                   }}
-<<<<<<< HEAD
-                  className="h-14 rounded-2xl border-white/70 bg-white/95 pr-12 text-base font-medium shadow-inner transition-shadow duration-300 focus-visible:ring-[#FF9A3D]/40 hover:shadow-[0_14px_36px_-28px_rgba(255,145,70,0.35)]"
-                />
-                <span className="pointer-events-none absolute inset-y-0 right-4 flex items-center text-sm text-muted-foreground">
-                  {isArabic ? "د.أ" : "JOD"}
-=======
-                  className="h-14 rounded-2xl border-white/70 bg-white/90 pr-12 text-base font-medium shadow-inner transition-shadow duration-300 focus-visible:ring-[#FF9A3D]/40 hover:shadow-[0_14px_36px_-28px_rgba(255,145,70,0.6)]"
+                  className="h-14 rounded-2xl border-white/70 bg-white/90 pr-12 text-base font-medium shadow-inner transition-shadow duration-300 focus-visible:ring-[#FF9A3D]/40 hover:shadow-[0_14px_36px_-28px_rgba(255,145,70,0.5)]"
                 />
                 <span className="pointer-events-none absolute inset-y-0 right-4 flex items-center text-sm text-muted-foreground">
                   د.أ
->>>>>>> 81153b76
                 </span>
               </div>
             </div>
 
             <div className="space-y-2">
-<<<<<<< HEAD
-              <Label
-                htmlFor="activation"
-                className="flex items-center justify-between gap-2 text-sm font-semibold"
-              >
-                <Tooltip>
-                  <TooltipTrigger asChild>
-                    <span className="cursor-help text-primary underline decoration-dotted underline-offset-4">
-                      {isArabic ? "تاريخ التفعيل" : "Activation date"}
-                    </span>
-                  </TooltipTrigger>
-                  <TooltipContent
-                    side="bottom"
-                    className={`text-sm ${isArabic ? "text-right" : "text-left"}`}
-                  >
-                    {isArabic
-                      ? "اختر اليوم الذي بدأ فيه الاشتراك فعليًا ليتم احتساب الدورة حتى أقرب يوم 15."
-                      : "Pick the day the service started so we can calculate the period up to the next 15th."}
-=======
               <Label htmlFor="activation" className="flex items-center justify-end gap-2 text-sm font-semibold">
                 <Tooltip>
                   <TooltipTrigger asChild>
@@ -763,8 +285,7 @@
                     </span>
                   </TooltipTrigger>
                   <TooltipContent side="bottom" className="text-right text-sm">
-                    اليوم الذي بدأت فيه الخدمة فعليًا ليتم احتساب الفترة حتى أقرب يوم 15.
->>>>>>> 81153b76
+                    اليوم الذي بدأت فيه الخدمة فعليًا؛ نحتسب حتى أقرب يوم 15.
                   </TooltipContent>
                 </Tooltip>
                 <CalendarDays className="h-4 w-4 text-primary" />
@@ -773,61 +294,35 @@
                 id="activation"
                 type="date"
                 value={activationDate}
-                onChange={(event) => setActivationDate(event.target.value)}
-<<<<<<< HEAD
-                className="h-14 cursor-pointer rounded-2xl border-white/70 bg-white/95 pr-6 text-base font-medium shadow-inner transition-shadow duration-300 focus-visible:ring-[#FF9A3D]/40 hover:shadow-[0_14px_36px_-28px_rgba(255,145,70,0.35)]"
-=======
-                className="h-14 cursor-pointer rounded-2xl border-white/70 bg-white/90 pr-6 text-base font-medium shadow-inner transition-shadow duration-300 focus-visible:ring-[#FF9A3D]/40 hover:shadow-[0_14px_36px_-28px_rgba(255,145,70,0.6)]"
->>>>>>> 81153b76
+                onChange={(e) => setActivationDate(e.target.value)}
+                className="h-14 cursor-pointer rounded-2xl border-white/70 bg-white/90 pr-6 text-base font-medium shadow-inner transition-shadow duration-300 focus-visible:ring-[#FF9A3D]/40 hover:shadow-[0_14px_36px_-28px_rgba(255,145,70,0.5)]"
               />
             </div>
           </CardContent>
         </Card>
       </div>
 
-      <AnimatePresence mode="wait">
-        {result ? (
-          <motion.div
-<<<<<<< HEAD
-            key={`${result.totalDue}-${currentLocale}`}
-=======
-            key={result.explanation}
->>>>>>> 81153b76
-            initial={{ opacity: 0, y: 20 }}
-            animate={{ opacity: 1, y: 0 }}
-            exit={{ opacity: 0, y: -14 }}
-            transition={{ duration: 0.5, ease: [0.22, 1, 0.36, 1] }}
-<<<<<<< HEAD
-            className="rounded-[2.6rem] border border-white/60 bg-white/85 p-6 sm:p-8 text-base leading-loose text-foreground shadow-[0_28px_90px_-56px_rgba(255,120,50,0.45)] whitespace-pre-line"
-          >
-            {explanation}
-=======
-            className="rounded-[2.5rem] border border-white/60 bg-white/80 p-8 text-right text-base leading-loose text-foreground shadow-[0_28px_90px_-56px_rgba(255,120,50,0.7)]"
-          >
-            {result.explanation}
->>>>>>> 81153b76
-          </motion.div>
-        ) : (
-          <motion.div
-            key="placeholder"
-            initial={{ opacity: 0, y: 12 }}
-            animate={{ opacity: 1, y: 0 }}
-            exit={{ opacity: 0, y: -12 }}
-            transition={{ duration: 0.35, ease: [0.22, 1, 0.36, 1] }}
-<<<<<<< HEAD
-            className="rounded-[2.6rem] border border-dashed border-white/50 bg-white/55 p-6 sm:p-8 text-base text-muted-foreground"
-          >
-            {isArabic
-              ? "سيتم توليد شرح تفصيلي باللغة العربية بمجرد إدخال البيانات المطلوبة."
-              : "A detailed English explanation will appear as soon as you fill in the required inputs."}
-=======
-            className="rounded-[2.5rem] border border-dashed border-white/50 bg-white/50 p-8 text-right text-base text-muted-foreground"
-          >
-            سيتم توليد شرح تفصيلي باللغة العربية يوضّح طريقة الاحتساب بمجرد إدخال البيانات.
->>>>>>> 81153b76
-          </motion.div>
-        )}
-      </AnimatePresence>
+      {/* الشرح النصي مخفي افتراضيًا حسب طلبك */}
+      {showExplanation && result && (
+        <motion.div
+          key={`ex-${result.totalDue}`}
+          initial={{ opacity: 0, y: 20 }}
+          animate={{ opacity: 1, y: 0 }}
+          exit={{ opacity: 0, y: -14 }}
+          transition={{ duration: 0.5, ease: [0.22, 1, 0.36, 1] }}
+          className="rounded-[2.5rem] border border-white/60 bg-white/80 p-6 sm:p-8 text-right text-base leading-loose text-foreground shadow-[0_28px_90px_-56px_rgba(255,120,50,0.6)]"
+        >
+          {`أوضح أن الفاتورة الحالية تشمل قيمة اشتراك شهري كامل (${currencyJOD.format(
+            result.invoiceValue
+          )}) بالإضافة إلى نسبة وتناسب لفترة من ${arabicDateFull.format(
+            result.activation
+          )} حتى ${arabicDateFull.format(result.coverageEnd)} بقيمة ${currencyJOD.format(
+            result.proratedValue
+          )}. إجمالي المستحق الآن: ${currencyJOD.format(result.totalDue)}. الفاتورة التالية تصدر يوم ${arabicDateFull.format(
+            result.nextInvoice
+          )}.`}
+        </motion.div>
+      )}
     </section>
   );
 }