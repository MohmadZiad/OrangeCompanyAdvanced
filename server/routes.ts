--- conflicted
+++ resolved
@@ -12,15 +12,11 @@
   readDocs,
   slugifyTitle,
 } from "./docs";
-<<<<<<< HEAD
-import { computeProrata, buildScript } from "../client/src/lib/proRata";
-=======
 import {
   computeProrata,
   buildScript,
   ymd,
 } from "../client/src/lib/proRata";
->>>>>>> 76ca150e
 
 // Rate limiting (ذاكرة مؤقتة بسيطة)
 const rateLimitMap = new Map<string, { count: number; resetTime: number }>();
@@ -57,16 +53,6 @@
 const bilingual = (locale: "ar" | "en", ar: string, en: string) =>
   locale === "ar" ? `${ar}\n${en}` : `${en}\n${ar}`;
 
-<<<<<<< HEAD
-const DAY_MS = 24 * 60 * 60 * 1000;
-
-const formatDMY = (date: Date) =>
-  `${String(date.getUTCDate()).padStart(2, "0")}-${String(
-    date.getUTCMonth() + 1
-  ).padStart(2, "0")}-${date.getUTCFullYear()}`;
-
-=======
->>>>>>> 76ca150e
 function normalizeDigits(input: string): string {
   return input
     .split("")
@@ -115,14 +101,11 @@
   monthlyNet?: number;
 }
 
-<<<<<<< HEAD
 interface VatIntent {
   amount: number;
   quantity: number;
 }
 
-=======
->>>>>>> 76ca150e
 function parseProrataIntent(message: string): ProrataIntent | null {
   const normalized = normalizeDigits(message).replace(/[،,]/g, " ");
   const dateMatch = normalized.match(/(20\d{2}-\d{2}-\d{2})/);
@@ -141,14 +124,12 @@
     if (!match) return undefined;
     const value = Number.parseFloat(match[2]);
     return Number.isFinite(value) ? value : undefined;
-  };
+    };
 
   const grossValue = parseAmount(grossMatch);
   const monthlyValue = parseAmount(monthlyMatch);
 
-  if (grossValue == null && monthlyValue == null) {
-    return null;
-  }
+  if (grossValue == null && monthlyValue == null) return null;
 
   if (grossValue != null && (monthlyValue == null || (grossMatch?.index ?? 0) >= (monthlyMatch?.index ?? 0))) {
     return { mode: "gross", activationDate, fullInvoiceGross: grossValue };
@@ -161,16 +142,13 @@
   return null;
 }
 
-<<<<<<< HEAD
 const VAT_KEYWORDS = /(?:ضريبة|شامل|vat|ضريبه|tax|مع الضريبة|includes vat|include vat|with vat)/i;
 
 function parseVatIntent(message: string): VatIntent | null {
   const normalized = normalizeDigits(message);
   if (!VAT_KEYWORDS.test(normalized)) return null;
 
-  const numberMatches = Array.from(
-    normalized.matchAll(/([0-9]+(?:\.[0-9]+)?)/g)
-  );
+  const numberMatches = Array.from(normalized.matchAll(/([0-9]+(?:\.[0-9]+)?)/g));
   if (numberMatches.length === 0) return null;
 
   const amount = Number.parseFloat(numberMatches[0][1]);
@@ -190,8 +168,6 @@
   return { amount, quantity };
 }
 
-=======
->>>>>>> 76ca150e
 function detectDocNavigation(
   message: string,
   docs: DocEntry[]
@@ -312,10 +288,10 @@
 
       const docUpdateNote = buildDocsUpdateNote(docUpdate, detectedLocale);
 
+      // --- Pro-rata intent ---
       const prorataIntent = latestUserMessage
         ? parseProrataIntent(latestUserMessage.content)
         : null;
-<<<<<<< HEAD
 
       if (prorataIntent) {
         const result = computeProrata({
@@ -329,54 +305,15 @@
 
         const script = buildScript(result, detectedLocale);
 
-        const activationUTC = new Date(
-          result.cycleEndUTC.getTime() - result.proDays * DAY_MS
-        );
-        const period = `${formatDMY(activationUTC)} → ${formatDMY(
-          result.cycleEndUTC
-        )}`;
-        const coverageUntil = formatDMY(result.nextCycleEndUTC);
-        const invoiceDate = formatDMY(result.cycleEndUTC);
-=======
-
-      if (prorataIntent) {
-        const result = computeProrata({
-          mode: prorataIntent.mode,
-          activationDate: prorataIntent.activationDate,
-          fullInvoiceGross: prorataIntent.fullInvoiceGross,
-          monthlyNet: prorataIntent.monthlyNet,
-          vatRate: 0.16,
-          anchorDay: 15,
-        });
-
-        const script = buildScript(result, detectedLocale);
-
         const period = `${ymd(result.cycleStartUTC)} → ${ymd(result.cycleEndUTC)}`;
         const coverageUntil = ymd(result.nextCycleEndUTC);
->>>>>>> 76ca150e
+
         const message = buildAssistantMessage({
           locale: detectedLocale,
           content: combineText(detectedLocale, docUpdateNote, {
             ar: "تم حساب البروراتا.",
             en: "Pro-rata calculation ready.",
           }),
-<<<<<<< HEAD
-            payload: {
-              kind: "prorata",
-              locale: detectedLocale,
-              data: {
-                period,
-                proDays: result.proDaysText,
-                percent: result.pctText,
-                monthlyNet: result.monthlyNetText,
-                prorataNet: result.prorataNetText,
-                invoiceDate,
-                coverageUntil,
-                script,
-                fullInvoiceGross: result.fullInvoiceGross,
-              },
-            },
-=======
           payload: {
             kind: "prorata",
             locale: detectedLocale,
@@ -392,13 +329,12 @@
               fullInvoiceGross: result.fullInvoiceGross,
             },
           },
->>>>>>> 76ca150e
         });
 
         return res.json({ message });
       }
-<<<<<<< HEAD
-
+
+      // --- VAT intent ---
       const vatIntent = latestUserMessage
         ? parseVatIntent(latestUserMessage.content)
         : null;
@@ -425,15 +361,13 @@
 
         const message = buildAssistantMessage({
           locale: detectedLocale,
-          content: combineText(detectedLocale, docUpdateNote, {
-            ar,
-            en,
-          }),
+          content: combineText(detectedLocale, docUpdateNote, { ar, en }),
         });
 
         return res.json({ message });
       }
 
+      // --- Doc navigation intent ---
       const docIntent = latestUserMessage
         ? detectDocNavigation(latestUserMessage.content, docs)
         : null;
@@ -460,35 +394,7 @@
         return res.json({ message });
       }
 
-=======
-
-      const docIntent = latestUserMessage
-        ? detectDocNavigation(latestUserMessage.content, docs)
-        : null;
-
-      if (docIntent) {
-        const message = buildAssistantMessage({
-          locale: detectedLocale,
-          content: combineText(detectedLocale, docUpdateNote, {
-            ar: docIntent.doc.url
-              ? `تم فتح "${docIntent.doc.title}".`
-              : `أضف رابطًا لـ "${docIntent.doc.title}" ثم أعد المحاولة.`,
-            en: docIntent.doc.url
-              ? `Opening "${docIntent.doc.title}".`
-              : `Add a link for "${docIntent.doc.title}" and try again.`,
-          }),
-          payload: {
-            kind: "navigate-doc",
-            locale: detectedLocale,
-            doc: docIntent.doc,
-            note: docUpdateNote || undefined,
-          },
-        });
-
-        return res.json({ message });
-      }
-
->>>>>>> 76ca150e
+      // If only docs were updated and the user sent a long, non-question message, surface the update note
       if (
         docUpdateNote &&
         latestUserMessage &&
